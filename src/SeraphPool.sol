--- conflicted
+++ resolved
@@ -174,15 +174,8 @@
      * Each stake is treated as an independent entry.
      * @param _amount The amount of tokens to stake.
      */
-<<<<<<< HEAD
-    function stake(uint256 _amount, uint256 _lockPeriod) external nonReentrant whenNotPaused {
-        if (_amount == 0) revert SeraphPool__NoStakedTokens();
-        if (_lockPeriod < minLockPeriod) revert SeraphPool__MinimumLockPeriod();
-        if (_lockPeriod > maxLockPeriod) revert SeraphPool__MaximumLockPeriod();
-=======
     function stake(uint256 _amount /*uint256 _lockPeriod*/ ) external nonReentrant whenNotPaused {
         if (_amount == 0) revert SeraphPool__NoStakedTokens();
->>>>>>> 329f77e6
         if (totalSupply + _amount > stakingCap) revert SeraphPool__StakingCapExceeded();
 
         _updateRewards(msg.sender);
@@ -199,21 +192,9 @@
     /**
      * @dev Unstakes tokens after the lock period.
      */
-<<<<<<< HEAD
-    function unstake(uint256 _stakeId) external nonReentrant {
-        if (_stakeId >= stakes[msg.sender].length) revert SeraphPool__InvalidStakeId();
-        Stake storage userStake = stakes[msg.sender][_stakeId];
-
-        // Check for zero amount
-        if (userStake.amount == 0) revert SeraphPool__NoStakedTokens();
-
-        // Check for lock period
-        if (block.timestamp < userStake.lockEndTime) revert SeraphPool__LockPeriodNotOver();
-=======
     function unstake(uint256 _amount) external nonReentrant {
         if (block.timestamp < lockEndTime[msg.sender]) revert SeraphPool__LockPeriodNotOver();
         if (balanceOf[msg.sender] < _amount) revert SeraphPool__NoStakedTokens();
->>>>>>> 329f77e6
 
         _updateRewards(msg.sender);
 
@@ -419,16 +400,4 @@
 
         return rewards;
     }
-
-    function getStakedToken() external view returns (address) {
-        return address(stakingToken);
-    }
-
-    function getStakeBalance(address _account) external view returns (uint256 balance) {
-        Stake[] memory userStakes = stakes[_account];
-        for (uint256 i = 0; i < userStakes.length; i++) {
-            balance += userStakes[i].amount;
-        }
-        return balance;
-    }
 }